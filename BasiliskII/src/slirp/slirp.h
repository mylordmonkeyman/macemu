--- conflicted
+++ resolved
@@ -22,10 +22,6 @@
 typedef int socklen_t;
 typedef unsigned long ioctlsockopt_t;
 
-<<<<<<< HEAD
-# include <windows.h>
-# include <winsock2.h>
-=======
 #ifdef __MINGW32__
 #if _WIN32_WINNT < 0x501
 #undef _WIN32_WINNT
@@ -50,17 +46,10 @@
 );
 #endif
 
->>>>>>> 226f667b
 # include <sys/timeb.h>
 # include <iphlpapi.h>
 
 # define USE_FIONBIO 1
-# define EWOULDBLOCK WSAEWOULDBLOCK
-# define EINPROGRESS WSAEINPROGRESS
-# define ENOTCONN WSAENOTCONN
-# define EHOSTUNREACH WSAEHOSTUNREACH
-# define ENETUNREACH WSAENETUNREACH
-# define ECONNREFUSED WSAECONNREFUSED
 
 /* Basilisk II Router defines those */
 # define udp_read_completion slirp_udp_read_completion
@@ -166,35 +155,29 @@
 #include <arpa/inet.h>
 #endif
 
-#ifndef _P
-#ifndef NO_PROTOTYPES
-#  define   _P(x)   x
-#else
-#  define   _P(x)   ()
-#endif
-#endif
-
-
 #ifdef GETTIMEOFDAY_ONE_ARG
 #define gettimeofday(x, y) gettimeofday(x)
 #endif
 
 /* Systems lacking strdup() definition in <string.h>. */
 #if defined(ultrix)
-char *strdup _P((const char *));
+char *strdup(const char *);
 #endif
 
 /* Systems lacking malloc() definition in <stdlib.h>. */
 #if defined(ultrix) || defined(hcx)
-void *malloc _P((size_t arg));
-void free _P((void *ptr));
+void *malloc(size_t arg);
+void free(void *ptr);
 #endif
 
 #ifndef HAVE_INET_ATON
-int inet_aton _P((const char *cp, struct in_addr *ia));
+int inet_aton(const char *cp, struct in_addr *ia);
 #endif
 
 #include <fcntl.h>
+#ifdef _WIN32
+#include <io.h>
+#endif
 #ifndef NO_UNIX_SOCKETS
 #include <sys/un.h>
 #endif
@@ -226,11 +209,7 @@
 #include <ppp/slirppp.h>
 #endif
 
-#ifdef __STDC__
 #include <stdarg.h>
-#else
-#include <varargs.h>
-#endif
 
 #include <sys/stat.h>
 
@@ -247,8 +226,13 @@
 
 #if defined __GNUC__
 #define PACKED__ __attribute__ ((packed))
+#elif defined _MSC_VER 
+#define PRAGMA_PACK_SUPPORTED 1
+#define PACK_RESET
+#define PACKED__
 #elif defined __sgi
 #define PRAGMA_PACK_SUPPORTED 1
+#define PACK_RESET 0
 #define PACKED__
 #else
 #error "Packed attribute or pragma shall be supported"
@@ -284,40 +268,48 @@
 #endif
 
 #ifndef FULL_BOLT
-void if_start _P((void));
-#else
-void if_start _P((struct ttys *));
+void if_start(void);
+#else
+void if_start(struct ttys *);
 #endif
 
 #ifdef BAD_SPRINTF
 # define vsprintf vsprintf_len
 # define sprintf sprintf_len
- extern int vsprintf_len _P((char *, const char *, va_list));
- extern int sprintf_len _P((char *, const char *, ...));
+ extern int vsprintf_len(char *, const char *, va_list);
+ extern int sprintf_len(char *, const char *, ...);
 #endif
 
 #ifdef DECLARE_SPRINTF
 # ifndef BAD_SPRINTF
- extern int vsprintf _P((char *, const char *, va_list));
+ extern int vsprintf(char *, const char *, va_list);
 # endif
- extern int vfprintf _P((FILE *, const char *, va_list));
+ extern int vfprintf(FILE *, const char *, va_list);
 #endif
 
 #ifndef HAVE_STRERROR
- extern char *strerror _P((int error));
+ extern char *strerror(int error);
 #endif
 
 #ifndef HAVE_INDEX
- char *index _P((const char *, int));
+ char *index(const char *, int);
 #endif
 
 #ifndef HAVE_GETHOSTID
- long gethostid _P((void));
-#endif
-
-void lprint _P((const char *, ...));
+ long gethostid(void);
+#endif
+
+void lprint(const char *, ...);
 
 extern int do_echo;
+
+#if SIZEOF_CHAR_P == 4
+# define insque_32 insque
+# define remque_32 remque
+#else
+ extern inline void insque_32(void *, void *);
+ extern inline void remque_32(void *);
+#endif
 
 #ifndef _WIN32
 #include <netdb.h>
@@ -329,48 +321,47 @@
 int cksum(struct mbuf *m, int len);
 
 /* if.c */
-void if_init _P((void));
-void if_output _P((struct socket *, struct mbuf *));
+void if_init(void);
+void if_output(struct socket *, struct mbuf *);
 
 /* ip_input.c */
-void ip_init _P((void));
-void ip_input _P((struct mbuf *));
-static struct ip *
-ip_reass(register struct ip *ip, register struct ipq *);
-void ip_freef _P((struct ipq *));
-void ip_enq _P((register struct ipasfrag *, register struct ipasfrag *));
-void ip_deq _P((register struct ipasfrag *));
-void ip_slowtimo _P((void));
-void ip_stripoptions _P((register struct mbuf *, struct mbuf *));
+void ip_init(void);
+void ip_input(struct mbuf *);
+struct ip * ip_reass(register struct ipasfrag *, register struct ipq *);
+void ip_freef(struct ipq *);
+void ip_enq(register struct ipasfrag *, register struct ipasfrag *);
+void ip_deq(register struct ipasfrag *);
+void ip_slowtimo(void);
+void ip_stripoptions(register struct mbuf *, struct mbuf *);
 
 /* ip_output.c */
-int ip_output _P((struct socket *, struct mbuf *));
+int ip_output(struct socket *, struct mbuf *);
 
 /* tcp_input.c */
-int tcp_reass _P((register struct tcpcb *, register struct tcpiphdr *, struct mbuf *));
-void tcp_input _P((register struct mbuf *, int, struct socket *));
-void tcp_dooptions _P((struct tcpcb *, u_char *, int, struct tcpiphdr *));
-void tcp_xmit_timer _P((register struct tcpcb *, int));
-int tcp_mss _P((register struct tcpcb *, u_int));
+int tcp_reass(register struct tcpcb *, register struct tcpiphdr *, struct mbuf *);
+void tcp_input(register struct mbuf *, int, struct socket *);
+void tcp_dooptions(struct tcpcb *, u_char *, int, struct tcpiphdr *);
+void tcp_xmit_timer(register struct tcpcb *, int);
+u_int tcp_mss(register struct tcpcb *, u_int);
 
 /* tcp_output.c */
-int tcp_output _P((register struct tcpcb *));
-void tcp_setpersist _P((register struct tcpcb *));
+int tcp_output(register struct tcpcb *);
+void tcp_setpersist(register struct tcpcb *);
 
 /* tcp_subr.c */
-void tcp_init _P((void));
-void tcp_template _P((struct tcpcb *));
-void tcp_respond _P((struct tcpcb *, register struct tcpiphdr *, register struct mbuf *, tcp_seq, tcp_seq, int));
-struct tcpcb * tcp_newtcpcb _P((struct socket *));
-struct tcpcb * tcp_close _P((register struct tcpcb *));
-void tcp_drain _P((void));
-void tcp_sockclosed _P((struct tcpcb *));
-int tcp_fconnect _P((struct socket *));
-void tcp_connect _P((struct socket *));
-int tcp_attach _P((struct socket *));
-u_int8_t tcp_tos _P((struct socket *));
-int tcp_emu _P((struct socket *, struct mbuf *));
-int tcp_ctl _P((struct socket *));
+void tcp_init(void);
+void tcp_template(struct tcpcb *);
+void tcp_respond(struct tcpcb *, register struct tcpiphdr *, register struct mbuf *, tcp_seq, tcp_seq, int);
+struct tcpcb * tcp_newtcpcb(struct socket *);
+struct tcpcb * tcp_close(register struct tcpcb *);
+void tcp_drain(void);
+void tcp_sockclosed(struct tcpcb *);
+int tcp_fconnect(struct socket *);
+void tcp_connect(struct socket *);
+int tcp_attach(struct socket *);
+u_int8_t tcp_tos(struct socket *);
+int tcp_emu(struct socket *, struct mbuf *);
+int tcp_ctl(struct socket *);
 struct tcpcb *tcp_drop(struct tcpcb *tp, int err);
 
 #ifdef USE_PPP
@@ -386,9 +377,4 @@
 #define max(x,y) ((x) > (y) ? (x) : (y))
 #endif
 
-#ifdef _WIN32
-#undef errno
-#define errno (WSAGetLastError())
-#endif
-
 #endif
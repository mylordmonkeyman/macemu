--- conflicted
+++ resolved
@@ -72,11 +72,7 @@
 AC_ARG_ENABLE(sdl-audio,    [  --enable-sdl-audio      use SDL for audio [default=no]], [WANT_SDL_AUDIO=$enableval], [WANT_SDL_AUDIO=yes])
 AC_ARG_ENABLE(sdl-framework,    [  --enable-sdl-framework  use SDL framework [default=no]], [WANT_SDL_FRAMEWORK=$enableval], [WANT_SDL_FRAMEWORK=no])
 AC_ARG_ENABLE(sdl-framework-prefix,    [  --enable-sdl-framework-prefix=PFX    default=/Library/Frameworks], [SDL_FRAMEWORK="$enableval"], [SDL_FRAMEWORK=/Library/Frameworks])
-<<<<<<< HEAD
 AC_ARG_WITH(sdl1,            [  --with-sdl1             use SDL 1.x, rather than SDL 2.x [default=no]], [WANT_SDL_VERSION_MAJOR=1], [])
-=======
-AC_ARG_WITH(sdl2,            [  --with-sdl2             use SDL 2.x, rather than SDL 1.x [default=no]], [WANT_SDL_VERSION_MAJOR=2], [WANT_SDL_VERSION_MAJOR=1])
->>>>>>> d684527b
 
 dnl Checks for programs.
 AC_PROG_CC
@@ -212,7 +208,6 @@
     ac_cv_framework_SDL=no
   fi
   if [[ "x$ac_cv_framework_SDL" = "xno" ]]; then
-<<<<<<< HEAD
     TEMP_WANT_SDL_VERSION_MAJOR=$WANT_SDL_VERSION_MAJOR
     if [[ "x$TEMP_WANT_SDL_VERSION_MAJOR" = "x" ]]; then
       TEMP_WANT_SDL_VERSION_MAJOR=2
@@ -236,10 +231,6 @@
     fi
     if [[ "x$TEMP_WANT_SDL_VERSION_MAJOR" = "x1" ]]; then
       AC_PATH_PROG(sdl_config, "sdl-config")
-=======
-    if [[ "x$WANT_SDL_VERSION_MAJOR" = "x1" ]]; then
-      AC_DEFINE(ENABLE_SDL1, 1, [Define if using SDL1.])
-      AC_PATH_PROG(sdl_config, "sdl-config")
       if [[ -n "$sdl_config" ]]; then
         sdl_cflags=`$sdl_config --cflags`
         if [[ "x$WANT_SDL_STATIC" = "xyes" ]]; then
@@ -250,40 +241,11 @@
         CFLAGS="$CFLAGS $sdl_cflags"
         CXXFLAGS="$CXXFLAGS $sdl_cflags"
         LIBS="$LIBS $sdl_libs"
+        WANT_SDL_VERSION_MAJOR=1
       else
         WANT_SDL=no
         WANT_SDL_VIDEO=no
         WANT_SDL_AUDIO=no
-        SDL_SUPPORT="none"
-      fi
-    fi
-
-    if [[ "x$WANT_SDL_VERSION_MAJOR" = "x2" ]]; then
-      AC_DEFINE(ENABLE_SDL2, 1, [Define if using SDL2.])
-      AC_PATH_PROG(sdl_config, "sdl2-config")
->>>>>>> d684527b
-      if [[ -n "$sdl_config" ]]; then
-        sdl_cflags=`$sdl_config --cflags`
-        if [[ "x$WANT_SDL_STATIC" = "xyes" ]]; then
-          sdl_libs=`$sdl_config --static-libs`
-        else
-          sdl_libs=`$sdl_config --libs`
-        fi
-        CFLAGS="$CFLAGS $sdl_cflags"
-        CXXFLAGS="$CXXFLAGS $sdl_cflags"
-        LIBS="$LIBS $sdl_libs"
-<<<<<<< HEAD
-        WANT_SDL_VERSION_MAJOR=1
-=======
->>>>>>> d684527b
-      else
-        WANT_SDL=no
-        WANT_SDL_VIDEO=no
-        WANT_SDL_AUDIO=no
-<<<<<<< HEAD
-=======
-        SDL_SUPPORT="none"
->>>>>>> d684527b
       fi
     fi
   fi
